# ----------------------------------------------------------------------------
# Copyright (c) 2017, QIIME 2 development team.
#
# Distributed under the terms of the Modified BSD License.
#
# The full license is in the file LICENSE, distributed with this software.
# ----------------------------------------------------------------------------

import qiime2
from q2_types.feature_data import DNAFASTAFormat
from q2_types.feature_data._transformer import _dnafastaformats_to_series
import pandas as pd
from ._blast import _search_seqs


def exclude_seqs(feature_sequences: DNAFASTAFormat,
                 reference_sequences: DNAFASTAFormat, method: str='blast',
                 perc_identity: float=0.97, evalue: float=None,
                 perc_query_aligned: float=0.97, threads: str=1
                 ) -> (pd.Series, pd.Series):

    # BLAST query seqs vs. ref db of contaminants (or targets)
    hit_ids = _search_seqs(
        feature_sequences, reference_sequences, evalue=evalue,
        perc_identity=perc_identity, threads=threads,
        perc_query_aligned=perc_query_aligned, method=method)

    # convert feature_sequences to series for filtering
    query_series = _dnafastaformats_to_series(feature_sequences)

    # if no hits are in hit_ids, return empty hits and query_series as misses
    if len(hit_ids) < 1:
        hits_seqs = pd.Series()
        return hits_seqs, query_series
    # if all query seqs are hits, return query_series as hits and empty misses
    elif len(hit_ids) == len(query_series):
        misses_seqs = pd.Series()
        return query_series, misses_seqs
    # otherwise filter seqs from seq file
    else:
        hits_seqs = {}
        misses_seqs = {}
        for seq_id, seq in query_series.items():
            seq = str(seq)
            if seq_id in hit_ids:
                hits_seqs[seq_id] = seq
            else:
                misses_seqs[seq_id] = seq
<<<<<<< HEAD
        return pd.Series(hits_seqs), pd.Series(misses_seqs)


def evaluate_taxonomic_composition(
        output_dir: str, expected_features: pd.DataFrame,
        observed_features: pd.DataFrame, depth: int=7, palette: str='Set1',
        yvals: str='TAR,TDR,R,Observed / Expected Taxa',
        metadata: qiime2.MetadataCategory=None) -> None:

    # results, fn_features, misclassifications, underclassifications,
    # composition_regression, score_plot, mismatch_histogram
    results = _evaluate_taxonomic_composition(
        expected_features, observed_features, depth=depth, palette=palette,
        yvals=yvals, metadata=metadata)

    _visualize(output_dir, *results)
=======
        return pd.Series(hits_seqs), pd.Series(misses_seqs)
>>>>>>> c294ea77
<|MERGE_RESOLUTION|>--- conflicted
+++ resolved
@@ -46,7 +46,6 @@
                 hits_seqs[seq_id] = seq
             else:
                 misses_seqs[seq_id] = seq
-<<<<<<< HEAD
         return pd.Series(hits_seqs), pd.Series(misses_seqs)
 
 
@@ -62,7 +61,4 @@
         expected_features, observed_features, depth=depth, palette=palette,
         yvals=yvals, metadata=metadata)
 
-    _visualize(output_dir, *results)
-=======
-        return pd.Series(hits_seqs), pd.Series(misses_seqs)
->>>>>>> c294ea77
+    _visualize(output_dir, *results)