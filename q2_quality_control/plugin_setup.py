--- conflicted
+++ resolved
@@ -76,7 +76,6 @@
         'latter only if method==BLAST and an evalue is set). Set '
         'perc_identity==0 and/or perc_query_aligned==0 to disable these '
         'filtering thresholds as necessary.')
-<<<<<<< HEAD
 )
 
 plugin.visualizers.register_function(
@@ -123,6 +122,4 @@
         "contain mock communities or other samples with known composition. "
         "Also suitable for sanity checks of bioinformatic pipeline "
         "performance.")
-=======
->>>>>>> c294ea77
 )