--- conflicted
+++ resolved
@@ -20,11 +20,7 @@
                  ) -> (pd.Series, pd.Series):
 
     # BLAST query seqs vs. ref db of contaminants (or targets)
-<<<<<<< HEAD
-    hit_ids = _blast_seqs(
-=======
-    res = _search_seqs(
->>>>>>> b40ce354
+    hit_ids = _search_seqs(
         feature_sequences, reference_sequences, evalue=evalue,
         perc_identity=perc_identity, threads=threads,
         perc_query_aligned=perc_query_aligned, method=method)
