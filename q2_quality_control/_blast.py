# ----------------------------------------------------------------------------
# Copyright (c) 2017, QIIME 2 development team.
#
# Distributed under the terms of the Modified BSD License.
#
# The full license is in the file LICENSE, distributed with this software.
# ----------------------------------------------------------------------------

import tempfile
import subprocess
import pandas as pd


<<<<<<< HEAD
def _search_seqs(feature_sequences, reference_sequences, evalue,
                 perc_identity, threads, method):
=======
def _blast_seqs(feature_sequences, reference_sequences, evalue,
                perc_identity, threads, perc_query_aligned,
                method='blast'):
>>>>>>> 6047459d
    if method == 'blast':
        # blast uses float format but vsearch uses int for perc_identity
        perc_identity = perc_identity * 100
        cmd = _blast(
            feature_sequences, reference_sequences, evalue, perc_identity)
    elif method == 'blastn-short':
        # blast uses float format but vsearch uses int for perc_identity
        perc_identity = perc_identity * 100
        cmd = _blastn_short(
            feature_sequences, reference_sequences, evalue, perc_identity)
    elif method == 'vsearch':
        cmd = _vsearch(
            feature_sequences, reference_sequences, perc_identity, threads)
    return _generate_assignments(cmd, perc_query_aligned)


def _blast(feature_sequences, reference_sequences, evalue, perc_identity):
    seqs_fp = str(feature_sequences)
    ref_fp = str(reference_sequences)
    cmd = ['blastn', '-query', seqs_fp, '-evalue', str(evalue), '-strand',
           'both', '-outfmt', '6 qseqid sseqid qlen qstart qend', '-subject',
           ref_fp, '-perc_identity',
           str(perc_identity), '-max_target_seqs', '1', '-out']
    return cmd


<<<<<<< HEAD
def _vsearch(feature_sequences, reference_sequences, perc_identity, threads):
=======
def _blastn_short(feature_sequences, reference_sequences, evalue,
                  perc_identity):
    # Should have identical settings to blast, but adjust word size and filter
    cmd = _blast(feature_sequences, reference_sequences, evalue, perc_identity)
    cmd = cmd[:-1] + ['-word_size', '7', '-dust', 'no', '-out']
    return cmd


def _vsearch(feature_sequences, reference_sequences, perc_identity=0.97,
             threads=1):
>>>>>>> 6047459d
    seqs_fp = str(feature_sequences)
    ref_fp = str(reference_sequences)
    cmd = ['vsearch', '--usearch_global', seqs_fp, '--id', str(perc_identity),
           '--strand', 'both', '--maxaccepts', '1', '--maxrejects', '0',
           '--db', ref_fp, '--threads', str(threads),
           '--userfields', 'query+target+ql+qlo+qhi', '--userout']
    return cmd


def _generate_assignments(cmd, perc_query_aligned):
    '''Run command line subprocess and extract hits.'''
    with tempfile.NamedTemporaryFile() as output:
        cmd = cmd + [output.name]
        _run_command(cmd)
        hits = _extract_hits(output.name, perc_query_aligned)
        result = pd.DataFrame(hits, index=hits, columns=['Feature ID'])
        result.index.name = 'Feature ID'
        return result


def _extract_hits(blast_output, perc_query_aligned):
    '''import observed assignments in blast6 or blast7 format, return list of
    query IDs receiving hits.
    blast_output: path or list
        Taxonomy observation map in blast format 6 or 7. Each line consists of
        taxonomy assignments of a query sequence in tab-delimited format:
            <query_id>    <assignment_id>   <...other columns are ignored>
    '''
    hits = set()
    with open(blast_output, "r") as inputfile:
        # grab query IDs from each line (only queries with hits are listed)
<<<<<<< HEAD
        hits = {line.split('\t')[0] for line in inputfile
                # ignore comment lines and blank lines
                if not line.startswith('#')
                and line != ""
                # if vsearch fails to find assignment, it reports '*' as the
                # accession ID, so we will not count those IDs as hits.
                and line.split('\t')[1] != '*'}
    return list(hits)
=======
        for line in inputfile:
            # ignore comment lines and blank lines
            if not line.startswith('#') and line != "":
                query_id, subject_id, query_len, start, end = line.split('\t')
                # check how much of alignment covers query
                # query start is one-based relative to start of sequence
                # and hence we add 1 to adjust for comparison vs. length.
                # E.g., alignment of two identical 10-nt seqs will yield:
                # start = 1, end = 15. Hence 15 - 1 + 1 = 15 nt full
                # length of alignment.
                perc_coverage = (
                    (float(end) - float(start) + 1) / float(query_len))
                # check for minimum perc_query_aligned
                # if vsearch fails to find assignment, it reports '*' as the
                # accession ID, so we will not count those IDs as hits.
                if perc_coverage >= perc_query_aligned and subject_id != '*':
                    hits.add(query_id)
    return hits
>>>>>>> 6047459d


# Replace this function with QIIME2 API for wrapping commands/binaries,
# pending https://github.com/qiime2/qiime2/issues/224
def _run_command(cmd, verbose=True):
    if verbose:
        print("Running external command line application. This may print "
              "messages to stdout and/or stderr.")
        print("The command being run is below. This command cannot "
              "be manually re-run as it will depend on temporary files that "
              "no longer exist.")
        print("\nCommand:", end=' ')
        print(" ".join(cmd), end='\n\n')
    subprocess.run(cmd, check=True)<|MERGE_RESOLUTION|>--- conflicted
+++ resolved
@@ -11,14 +11,9 @@
 import pandas as pd
 
 
-<<<<<<< HEAD
 def _search_seqs(feature_sequences, reference_sequences, evalue,
-                 perc_identity, threads, method):
-=======
-def _blast_seqs(feature_sequences, reference_sequences, evalue,
-                perc_identity, threads, perc_query_aligned,
-                method='blast'):
->>>>>>> 6047459d
+                 perc_identity, threads, perc_query_aligned,
+                 method='blast'):
     if method == 'blast':
         # blast uses float format but vsearch uses int for perc_identity
         perc_identity = perc_identity * 100
@@ -38,16 +33,16 @@
 def _blast(feature_sequences, reference_sequences, evalue, perc_identity):
     seqs_fp = str(feature_sequences)
     ref_fp = str(reference_sequences)
-    cmd = ['blastn', '-query', seqs_fp, '-evalue', str(evalue), '-strand',
+    cmd = ['blastn', '-query', seqs_fp, '-strand',
            'both', '-outfmt', '6 qseqid sseqid qlen qstart qend', '-subject',
-           ref_fp, '-perc_identity',
-           str(perc_identity), '-max_target_seqs', '1', '-out']
+           ref_fp, '-perc_identity', str(perc_identity),
+           '-max_target_seqs', '1']
+    if evalue is not None:
+        cmd.extend(['-evalue', str(evalue)])
+    cmd.append('-out')
     return cmd
 
 
-<<<<<<< HEAD
-def _vsearch(feature_sequences, reference_sequences, perc_identity, threads):
-=======
 def _blastn_short(feature_sequences, reference_sequences, evalue,
                   perc_identity):
     # Should have identical settings to blast, but adjust word size and filter
@@ -56,9 +51,7 @@
     return cmd
 
 
-def _vsearch(feature_sequences, reference_sequences, perc_identity=0.97,
-             threads=1):
->>>>>>> 6047459d
+def _vsearch(feature_sequences, reference_sequences, perc_identity, threads):
     seqs_fp = str(feature_sequences)
     ref_fp = str(reference_sequences)
     cmd = ['vsearch', '--usearch_global', seqs_fp, '--id', str(perc_identity),
@@ -90,16 +83,6 @@
     hits = set()
     with open(blast_output, "r") as inputfile:
         # grab query IDs from each line (only queries with hits are listed)
-<<<<<<< HEAD
-        hits = {line.split('\t')[0] for line in inputfile
-                # ignore comment lines and blank lines
-                if not line.startswith('#')
-                and line != ""
-                # if vsearch fails to find assignment, it reports '*' as the
-                # accession ID, so we will not count those IDs as hits.
-                and line.split('\t')[1] != '*'}
-    return list(hits)
-=======
         for line in inputfile:
             # ignore comment lines and blank lines
             if not line.startswith('#') and line != "":
@@ -118,7 +101,6 @@
                 if perc_coverage >= perc_query_aligned and subject_id != '*':
                     hits.add(query_id)
     return hits
->>>>>>> 6047459d
 
 
 # Replace this function with QIIME2 API for wrapping commands/binaries,
