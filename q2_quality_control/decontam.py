# ----------------------------------------------------------------------------
# Copyright (c) 2017-2022, QIIME 2 development team.
#
# Distributed under the terms of the Modified BSD License.
#
# The full license is in the file LICENSE, distributed with this software.
# ----------------------------------------------------------------------------

import pandas as pd
import os
import tempfile
import subprocess
import qiime2.util
from ._utilities import _run_command


<<<<<<< HEAD
=======
_WHOLE_NUM = (lambda x: x >= 0, 'non-negative')
_PER_NUM = (lambda x: 1 >= x >= 0, 'between 0 and 1')
_DECON_METHOD_STR = (lambda x: x in {'frequency', 'prevalence', 'combined'},
                     'frequency, prevalence, combined')
_BOOLEAN = (lambda x: type(x) is bool, 'True or False')
# Better to choose to skip, than to implicitly ignore things that KeyError
_SKIP = (lambda x: True, '')
_valid_inputs = {
    'table': _SKIP,
    'metadata': _SKIP,
    'threshold': _PER_NUM,
    'method': _DECON_METHOD_STR,
    'freq_concentration_column': _SKIP,
    'prev_control_column': _SKIP,
    'prev_control_indicator': _SKIP,
    'decontam_scores': _SKIP,
    'rep_seqs': _SKIP
}


def _check_inputs(**kwargs):
    for param, arg in kwargs.items():
        check_is_valid, explanation = _valid_inputs[param]
        if not check_is_valid(arg):
            raise ValueError('Argument to %r was %r, should be %s.'
                             % (param, arg, explanation))


>>>>>>> bf1a7d9e
def _check_column_inputs_helper(table, metadata,
                                prev_control_column,
                                prev_control_indicator):
    if prev_control_column not in metadata.columns:
        raise ValueError('Prevalence column not found, please '
                         'select from:\n'
                         + str(', '.join(metadata.columns)))
    else:
        if prev_control_indicator not in list(
                metadata[prev_control_column]):
            raise ValueError('No control values found, please select '
                             'from:\n' +
                             str(', '.join(
                                 metadata[prev_control_column]
                                 .unique())))
        else:
            prev_controls = metadata.loc[
                metadata[prev_control_column] == prev_control_indicator]
            prev_sample_names = prev_controls.index.values
            indic = 0
            for name in prev_sample_names:
                if name in table.index.values:
                    indic = indic + 1
            if indic < 5:
                '''raise ValueError('At least 5 Control Samples needed '
                                 + str(indic) + ' found')'''
                print("We recommend 5 control samples - " +
                      str(indic) + " found")
            else:
                print("All appropriate inputs are found")


def _check_column_inputs(table, metadata, method, freq_concentration_column,
                         prev_control_column, prev_control_indicator):
    meta_sample_names = metadata.index.values
    no_info = []
    for name in table.index.values:
        if name not in meta_sample_names:
            no_info.append(name)
    if len(no_info) > 0:
        raise ValueError('The following samples have no '
                         'metadata:\n'
                         + str(', '.join(no_info)))
    if method == 'prevalence':
        _check_column_inputs_helper(table, metadata,
                                    prev_control_column,
                                    prev_control_indicator)

    elif method == 'frequency':
        if freq_concentration_column not in metadata.columns:
            raise ValueError('Frequency column not found, please '
                             'select from:\n'
                             + str(', '.join(metadata.columns)))
        else:
            print("All appropriate inputs are found")
    else:
        if ((freq_concentration_column not in metadata.columns) or
                (prev_control_column not in metadata.columns)):
            raise ValueError('Column id input error, please '
                             'select from:\n'
                             + str(', '.join(metadata.columns)))
        else:
            _check_column_inputs_helper(table, metadata,
                                        prev_control_column,
                                        prev_control_indicator)


def _decontam_identify_helper(track_fp, method):
    df = pd.read_csv(track_fp, sep='\t', index_col=0)
    df.index.name = '#OTU ID'
    df = df.drop(df.columns[(len(df.columns)-1)], axis=1)
    if method == 'frequency':
        df = df.drop(df.columns[[1, 2, 3]], axis=1)
    elif method == 'prevalence':
        df = df.drop(df.columns[[0, 2, 3]], axis=1)
    else:
        print("We need all of these columns")
    return df


def decontam_identify(table: pd.DataFrame,
                      metadata: qiime2.Metadata,
                      method: str = 'prevalence',
                      freq_concentration_column: str = None,
                      prev_control_column: str = None,
                      prev_control_indicator: str = None
                      ) -> (pd.DataFrame):
    metadata = metadata.to_dataframe()
    _check_column_inputs(table, metadata, method, freq_concentration_column,
                         prev_control_column, prev_control_indicator)
    with tempfile.TemporaryDirectory() as temp_dir_name:
        track_fp = os.path.join(temp_dir_name, 'track.tsv')
        ASV_dest = os.path.join(temp_dir_name, 'temp_ASV_table.csv')
        table.to_csv(os.path.join(ASV_dest))
        meta_dest = os.path.join(temp_dir_name, 'temp_metadata.csv')
        metadata.to_csv(os.path.join(meta_dest))

        cmd = ['run_decontam.R',
               '--asv_table_path', str(ASV_dest),
               '--threshold', str(0.1),
               '--decon_method', method,
               '--output_track', track_fp,
               '--meta_table_path', str(meta_dest),
               '--freq_con_column', str(freq_concentration_column),
               '--prev_control_or_exp_sample_column',
               str(prev_control_column),
               '--prev_control_sample_indicator',
               str(prev_control_indicator)]
        try:
            _run_command(cmd)
        except subprocess.CalledProcessError as e:
            if e.returncode == 2:
                raise ValueError("There was an issue running "
                                 "run_decontam.R please check your inputs")
            else:
                raise Exception("An error was encountered "
                                "while running Decontam in R "
                                "(return code %d), please inspect stdout"
                                " and stderr to learn more." % e.returncode)
        return _decontam_identify_helper(track_fp, method)


def decontam_remove(decontam_scores: pd.DataFrame,
                    table: pd.DataFrame,
                    rep_seqs: pd.Series,
                    threshold: float = 0.1
<<<<<<< HEAD
                    ) -> (biom.Table):
    with tempfile.TemporaryDirectory() as temp_dir_name:
        df = decontam_scores.to_dataframe()
        df.loc[(df['p'].astype(float) <= threshold),
               'contaminant_seq'] = 'True'
        df.loc[(df['p'].astype(float) > threshold),
               'contaminant_seq'] = 'False'
        df = df[df.contaminant_seq == 'True']
        table = table.drop(df.index, axis=1)
        output = os.path.join(temp_dir_name, 'temp.tsv.biom')
        temp_transposed_table = table.transpose()
        temp_transposed_table.to_csv(output, sep="\t")
        with open(output) as fh:
            no_contam_table = biom.Table.from_tsv(fh, None, None, None)
        return no_contam_table
=======
                    ) -> (pd.DataFrame, pd.Series):
    _check_inputs(**locals())
    decontam_scores['contaminant_seq'] = \
        decontam_scores['p'].astype(float) <= threshold

    decontam_scores = decontam_scores[decontam_scores['contaminant_seq']]
    table.drop(decontam_scores.index, axis=1, inplace=True)
    rep_seqs.drop(decontam_scores.index, inplace=True)

    return table, rep_seqs
>>>>>>> bf1a7d9e
<|MERGE_RESOLUTION|>--- conflicted
+++ resolved
@@ -14,37 +14,6 @@
 from ._utilities import _run_command
 
 
-<<<<<<< HEAD
-=======
-_WHOLE_NUM = (lambda x: x >= 0, 'non-negative')
-_PER_NUM = (lambda x: 1 >= x >= 0, 'between 0 and 1')
-_DECON_METHOD_STR = (lambda x: x in {'frequency', 'prevalence', 'combined'},
-                     'frequency, prevalence, combined')
-_BOOLEAN = (lambda x: type(x) is bool, 'True or False')
-# Better to choose to skip, than to implicitly ignore things that KeyError
-_SKIP = (lambda x: True, '')
-_valid_inputs = {
-    'table': _SKIP,
-    'metadata': _SKIP,
-    'threshold': _PER_NUM,
-    'method': _DECON_METHOD_STR,
-    'freq_concentration_column': _SKIP,
-    'prev_control_column': _SKIP,
-    'prev_control_indicator': _SKIP,
-    'decontam_scores': _SKIP,
-    'rep_seqs': _SKIP
-}
-
-
-def _check_inputs(**kwargs):
-    for param, arg in kwargs.items():
-        check_is_valid, explanation = _valid_inputs[param]
-        if not check_is_valid(arg):
-            raise ValueError('Argument to %r was %r, should be %s.'
-                             % (param, arg, explanation))
-
-
->>>>>>> bf1a7d9e
 def _check_column_inputs_helper(table, metadata,
                                 prev_control_column,
                                 prev_control_indicator):
@@ -171,23 +140,6 @@
                     table: pd.DataFrame,
                     rep_seqs: pd.Series,
                     threshold: float = 0.1
-<<<<<<< HEAD
-                    ) -> (biom.Table):
-    with tempfile.TemporaryDirectory() as temp_dir_name:
-        df = decontam_scores.to_dataframe()
-        df.loc[(df['p'].astype(float) <= threshold),
-               'contaminant_seq'] = 'True'
-        df.loc[(df['p'].astype(float) > threshold),
-               'contaminant_seq'] = 'False'
-        df = df[df.contaminant_seq == 'True']
-        table = table.drop(df.index, axis=1)
-        output = os.path.join(temp_dir_name, 'temp.tsv.biom')
-        temp_transposed_table = table.transpose()
-        temp_transposed_table.to_csv(output, sep="\t")
-        with open(output) as fh:
-            no_contam_table = biom.Table.from_tsv(fh, None, None, None)
-        return no_contam_table
-=======
                     ) -> (pd.DataFrame, pd.Series):
     _check_inputs(**locals())
     decontam_scores['contaminant_seq'] = \
@@ -197,5 +149,4 @@
     table.drop(decontam_scores.index, axis=1, inplace=True)
     rep_seqs.drop(decontam_scores.index, inplace=True)
 
-    return table, rep_seqs
->>>>>>> bf1a7d9e
+    return table, rep_seqs