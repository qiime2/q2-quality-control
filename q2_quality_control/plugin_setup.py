# ----------------------------------------------------------------------------
# Copyright (c) 2017-2023, QIIME 2 development team.
#
# Distributed under the terms of the Modified BSD License.
#
# The full license is in the file LICENSE, distributed with this software.
# ----------------------------------------------------------------------------
import importlib
import q2_quality_control
from qiime2.plugin import (Str, Plugin, Choices, Range, Float, Int, Bool,
<<<<<<< HEAD
                           MetadataColumn, Visualization,
=======
                           Threads, MetadataColumn, Visualization,
>>>>>>> 0abf7459
                           Categorical, Citations, TypeMap,
                           TypeMatch, Metadata, Collection)
from q2_types.feature_data import FeatureData, Sequence, Taxonomy
from q2_types.sample_data import SampleData
from q2_types.per_sample_sequences import (
    SequencesWithQuality, PairedEndSequencesWithQuality)
from q2_types.feature_table import FeatureTable, RelativeFrequency, Frequency
from q2_types.bowtie2 import Bowtie2Index
from .quality_control import (exclude_seqs, evaluate_composition,
                              evaluate_seqs, evaluate_taxonomy)
from .decontam import (decontam_identify, decontam_remove)
from ._pipelines import (decontam_identify_batches)
from ._filter import bowtie2_build, filter_reads
from ._threshold_graph import (decontam_score_viz)
from ._stats import DecontamScore, DecontamScoreFormat, DecontamScoreDirFmt

citations = Citations.load('citations.bib', package='q2_quality_control')

plugin = Plugin(

    name='quality-control',
    version=q2_quality_control.__version__,
    website='https://github.com/qiime2/q2-quality-control',
    package='q2_quality_control',
    description=(
        'This QIIME 2 plugin supports methods for assessing and controlling '
        'the quality of feature and sequence data.'),
    short_description=(
        'Plugin for quality control of feature and sequence data.')
)

_DECON_METHOD_OPT = {'frequency', 'prevalence', 'combined'}
seq_inputs = {'query_sequences': FeatureData[Sequence],
              'reference_sequences': FeatureData[Sequence]}

seq_inputs_descriptions = {
    'query_sequences': 'Sequences to test for exclusion',
    'reference_sequences': ('Reference sequences to align against feature '
                            'sequences')}

taxa_inputs = {'depth': Int,
               'palette': Str % Choices([
                    'Set1', 'Set2', 'Set3', 'Pastel1', 'Pastel2', 'Paired',
                    'Accent', 'Dark2', 'tab10', 'tab20', 'tab20b', 'tab20c',
                    'viridis', 'plasma', 'inferno', 'magma', 'terrain',
                    'rainbow'])}

taxa_inputs_descriptions = {
    'depth': 'Maximum depth of semicolon-delimited taxonomic ranks to '
             'test (e.g., 1 = root, 7 = species for the greengenes '
             'reference sequence database).',
    'palette': 'Color palette to utilize for plotting.'}

filter_input = {'demultiplexed_sequences': 'The sequences to be trimmed.',
                'database': 'Bowtie2 indexed database.'}
filter_output = {'filtered_sequences': 'The resulting filtered sequences.'}

filter_parameters = {
    'n_threads': Threads,
    'mode': Str % Choices(['local', 'global']),
    'sensitivity': Str % Choices([
        'very-fast', 'fast', 'sensitive', 'very-sensitive']),
    'ref_gap_open_penalty': Int % Range(1, None),
    'ref_gap_ext_penalty': Int % Range(1, None),
    'exclude_seqs': Bool,
}

filter_parameter_descriptions = {
    'n_threads': 'Number of alignment threads to launch.',
    'mode': 'Bowtie2 alignment settings. See bowtie2 manual for more details.',
    'sensitivity': 'Bowtie2 alignment sensitivity. See bowtie2 manual for '
                   'details.',
    'ref_gap_open_penalty': 'Reference gap open penalty.',
    'ref_gap_ext_penalty': 'Reference gap extend penalty.',
    'exclude_seqs': 'Exclude sequences that align to reference. Set this '
                    'option to False to exclude sequences that do not align '
                    'to the reference database.'
}

P_method, P_left_justify, _ = TypeMap({
    (Str % Choices("blast", "blastn-short"), Bool % Choices(False)):
        Visualization,
    (Str % Choices("vsearch"), Bool): Visualization,
})

plugin.methods.register_function(
    function=exclude_seqs,
    inputs=seq_inputs,
    parameters={'method': P_method,
                'perc_identity': Float % Range(0.0, 1.0, inclusive_end=True),
                'evalue': Float,
                'perc_query_aligned': Float,
                'threads': Threads,
                'left_justify': P_left_justify,
                },
    outputs=[('sequence_hits', FeatureData[Sequence]),
             ('sequence_misses', FeatureData[Sequence])],
    input_descriptions=seq_inputs_descriptions,
    parameter_descriptions={
        'method': ('Alignment method to use for matching feature sequences '
                   'against reference sequences'),
        'perc_identity': ('Reject match if percent identity to reference is '
                          'lower. Must be in range [0.0, 1.0]'),
        'evalue': ('BLAST expectation (E) value threshold for saving hits. '
                   'Reject if E value is higher than threshold. This '
                   'threshold is disabled by default.'),
        'perc_query_aligned': (
            'Percent of query sequence that must align to reference in order '
            'to be accepted as a hit.'),
        'threads': (
            'Number of threads to use. Only applies to vsearch method.'),
        'left_justify': ('Reject match if the pairwise alignment begins with '
                         'gaps'),
    },
    output_descriptions={
        'sequence_hits': (
            'Subset of feature sequences that align to reference sequences'),
        'sequence_misses': (
            'Subset of feature sequences that do not align to reference '
            'sequences')
    },
    name='Exclude sequences by alignment',
    description=(
        'This method aligns feature sequences to a set of reference sequences '
        'to identify sequences that hit/miss the reference within a specified '
        'perc_identity, evalue, and perc_query_aligned. This method could '
        'be used to define a positive filter, e.g., extract only feature '
        'sequences that align to a certain clade of bacteria; or to define a '
        'negative filter, e.g., identify sequences that align to contaminant '
        'or human DNA sequences that should be excluded from subsequent '
        'analyses. Note that filtering is performed based on the '
        'perc_identity, perc_query_aligned, and evalue thresholds (the '
        'latter only if method==BLAST and an evalue is set). Set '
        'perc_identity==0 and/or perc_query_aligned==0 to disable these '
        'filtering thresholds as necessary.'),
    citations=[citations['camacho2009blast+']]
)

plugin.visualizers.register_function(
    function=evaluate_composition,
    inputs={'expected_features': FeatureTable[RelativeFrequency],
            'observed_features': FeatureTable[RelativeFrequency]},
    parameters={**taxa_inputs,
                'plot_tar': Bool,
                'plot_tdr': Bool,
                'plot_r_value': Bool,
                'plot_r_squared': Bool,
                'plot_bray_curtis': Bool,
                'plot_jaccard': Bool,
                'plot_observed_features': Bool,
                'plot_observed_features_ratio': Bool,
                'metadata': MetadataColumn[Categorical]},
    input_descriptions={
        'expected_features': 'Expected feature compositions',
        'observed_features': 'Observed feature compositions'},
    parameter_descriptions={
        **taxa_inputs_descriptions,
        'plot_tar': 'Plot taxon accuracy rate (TAR) on score plot. TAR is '
                    'the number of true positive features divided by the '
                    'total number of observed features (TAR = true positives '
                    '/ (true positives + false positives)).',
        'plot_tdr': 'Plot taxon detection rate (TDR) on score plot. TDR is '
                    'the number of true positive features divided by the '
                    'total number of expected features (TDR = true positives '
                    '/ (true positives + false negatives)).',
        'plot_r_value': 'Plot expected vs. observed linear regression r '
                        'value on score plot.',
        'plot_r_squared': 'Plot expected vs. observed linear regression r-'
                          'squared value on score plot.',
        'plot_bray_curtis': 'Plot expected vs. observed Bray-Curtis '
                            'dissimilarity scores on score plot.',
        'plot_jaccard': 'Plot expected vs. observed Jaccard distances scores '
                        'on score plot.',
        'plot_observed_features':
            'Plot observed features count on score plot.',
        'plot_observed_features_ratio':
            'Plot ratio of observed:expected features on score plot.',
        'metadata': 'Optional sample metadata that maps observed_features '
                    'sample IDs to expected_features sample IDs.'},
    name='Evaluate expected vs. observed taxonomic composition of samples',
    description='This visualizer compares the feature composition of pairs of '
        'observed and expected samples containing the same sample ID in two '
        'separate feature tables. Typically, feature composition will consist '
        'of taxonomy classifications or other semicolon-delimited feature '
        'annotations. Taxon accuracy rate, taxon detection rate, and linear '
        'regression scores between expected and observed observations are '
        'calculated at each semicolon-delimited rank, and plots of per-level '
        'accuracy and observation correlations are plotted. A histogram of '
        'distance between false positive observations and the nearest '
        'expected feature is also generated, where distance equals the number '
        'of rank differences between the observed feature and the nearest '
        'common lineage in the expected feature. This visualizer is most '
        'suitable for testing per-run data quality on sequencing runs that '
        'contain mock communities or other samples with known composition. '
        'Also suitable for sanity checks of bioinformatics pipeline '
        'performance.',
    citations=[citations['bokulich2018optimizing']]
)

plugin.visualizers.register_function(
    function=evaluate_seqs,
    inputs=seq_inputs,
    parameters={'show_alignments': Bool},
    input_descriptions=seq_inputs_descriptions,
    parameter_descriptions={
        'show_alignments': 'Option to plot pairwise alignments of query '
                           'sequences and their top hits.'},
    name='Compare query (observed) vs. reference (expected) sequences.',
    description='This action aligns a set of query (e.g., observed) sequences '
        'against a set of reference (e.g., expected) sequences to evaluate '
        'the quality of alignment. The intended use is to align observed '
        'sequences against expected sequences (e.g., from a mock community) '
        'to determine the frequency of mismatches between observed sequences '
        'and the most similar expected sequences, e.g., as a measure of '
        'sequencing/method error. However, any sequences may be provided as '
        'input to generate a report on pairwise alignment quality against '
        'a set of reference sequences.',
    citations=[citations['camacho2009blast+']]
)

plugin.visualizers.register_function(
    function=evaluate_taxonomy,
    inputs={'expected_taxa': FeatureData[Taxonomy],
            'observed_taxa': FeatureData[Taxonomy],
            'feature_table': FeatureTable[RelativeFrequency]},
    parameters={**taxa_inputs,
                'require_exp_ids': Bool,
                'require_obs_ids': Bool,
                'sample_id': Str},
    input_descriptions={
        'expected_taxa': 'Expected taxonomic assignments',
        'observed_taxa': 'Observed taxonomic assignments',
        'feature_table': 'Optional feature table containing relative '
                         'frequency of each feature, used to weight accuracy '
                         'scores by frequency. Must contain all features '
                         'found in expected and/or observed taxa. Features '
                         'found in the table but not the expected/observed '
                         'taxa will be dropped prior to analysis.'},
    parameter_descriptions={
        **taxa_inputs_descriptions,
        'require_obs_ids': 'Require that all features found in expected taxa '
                           'must be found in observed taxa or raise error.',
        'require_exp_ids': 'Require that all features found in observed taxa '
                           'must be found in expected taxa or raise error.',
        'sample_id': 'Optional sample ID to use for extracting frequency data '
                     'from feature table, and for labeling accuracy results. '
                     'If no sample_id is provided, feature frequencies are '
                     'derived from the sum of all samples present in the '
                     'feature table.'},
    name='Evaluate expected vs. observed taxonomic assignments',
    description='This visualizer compares a pair of observed and expected '
        'taxonomic assignments to calculate precision, recall, and F-measure '
        'at each taxonomic level, up to maximum level specified by the depth '
        'parameter. These metrics are calculated at each semicolon-delimited '
        'rank. This action is useful for comparing the accuracy of taxonomic '
        'assignment, e.g., between different taxonomy classifiers or other '
        'bioinformatics methods. Expected taxonomies should be derived from '
        'simulated or mock community sequences that have known taxonomic '
        'affiliations.',
    citations=[citations['bokulich2018optimizing']]
)

T = TypeMatch([SequencesWithQuality, PairedEndSequencesWithQuality])
plugin.methods.register_function(
    function=filter_reads,
    inputs={'demultiplexed_sequences': SampleData[T],
            'database': Bowtie2Index},
    parameters=filter_parameters,
    outputs=[('filtered_sequences', SampleData[T])],
    input_descriptions=filter_input,
    parameter_descriptions=filter_parameter_descriptions,
    output_descriptions=filter_output,
    name='Filter demultiplexed sequences by alignment to reference database.',
    description=(
        'Filter out (or keep) demultiplexed single- or paired-end sequences '
        'that align to a reference database, using bowtie2 and samtools. This '
        'method can be used to filter out human DNA sequences and other '
        'contaminants in any FASTQ sequence data (e.g., shotgun genome or '
        'amplicon sequence data), or alternatively (when exclude_seqs is '
        'False) to only keep sequences that do align to the reference.'),
    citations=[citations['langmead2012fast'], citations['heng2009samtools']]
)

plugin.methods.register_function(
    function=bowtie2_build,
    inputs={'sequences': FeatureData[Sequence]},
    parameters={'n_threads': Threads},
    outputs=[('database', Bowtie2Index)],
    input_descriptions={
        'sequences': 'Reference sequences used to build bowtie2 index.'},
    parameter_descriptions={'n_threads': 'Number of threads to launch.'},
    output_descriptions={'database': 'Bowtie2 index.'},
    name='Build bowtie2 index from reference sequences.',
    description='Build bowtie2 index from reference sequences.',
    citations=[citations['langmead2012fast']]
)

# Decontam Actions
plugin.methods.register_function(
    function=decontam_identify,
    inputs={'table': FeatureTable[Frequency]},
    parameters={'metadata': Metadata,
                'method': Str % Choices(_DECON_METHOD_OPT),
                'freq_concentration_column': Str,
                'prev_control_column': Str,
                'prev_control_indicator': Str},
    outputs=[('decontam_scores', FeatureData[DecontamScore])],
    input_descriptions={
        'table': ('ASV or OTU table which contaminate sequences '
                  'will be identified from')
    },
    parameter_descriptions={
        'metadata': ('metadata file indicating which samples in the '
                     'experiment are control samples, '
                     'assumes sample names in file correspond '
                     'to the `table` input parameter'),
        'method': ('Select how to which method '
                   'to id contaminants with; '
                   'Prevalence: Utilizes control ASVs/OTUs '
                   'to identify contaminants, '
                   'Frequency: Utilizes sample concentration '
                   'information to identify contaminants, '
                   'Combined: Utilizes both Prevalence and '
                   'Frequency methods when identifying '
                   'contaminants'),
        'freq_concentration_column': ('Input column name that has '
                                      'concentration information for '
                                      'the samples'),
        'prev_control_column': ('Input column name containing '
                                'experimental or control '
                                'sample metadata'),
        'prev_control_indicator': ('indicate the '
                                   'control sample identifier '
                                   '(e.g. "control" or "blank")')
    },
    output_descriptions={
        'decontam_scores': ('The resulting table of scores '
                            'from the decontam algorithm '
                            'which scores each ASV or OTU on '
                            'how likely they are to be a '
                            'contaminant sequence')

    },
    name='Identify contaminants',
    description=('This method identifies contaminant sequences from an '
                 'OTU or ASV table and reports them to the user')
)

plugin.methods.register_function(
    function=decontam_remove,
    inputs={'decontam_scores': FeatureData[DecontamScore],
            'table': FeatureTable[Frequency],
            'rep_seqs': FeatureData[Sequence]},
    parameters={'threshold': Float},
    outputs=[('filtered_table', FeatureTable[Frequency]), ('filtered_rep_seqs', FeatureData[Sequence])],
    input_descriptions={
        'decontam_scores': ('Output table from decontam identify'),
        'table': ('ASV or OTU table which contaminate sequences '
                  'will be identified from'),
        'rep_seqs': ('Representative Sequences table which contaminate '
                     'seqeunces will be removed from')
    },
    parameter_descriptions={
        'threshold': ('Select threshold cutoff for decontam algorithm scores')
    },
    output_descriptions={
        'filtered_table': ('The resulting feature table of scores '
                           'once contaminants are removed'),
        'filtered_rep_seqs': ('The resulting rep_seq table of scores '
                               'once contaminants are removed')

    },
    name='Removes contaminant',
    description=('This method removes contaminant sequences from an '
                 'OTU or ASV table and returns the amended table to the user')
)


plugin.visualizers.register_function(
    function=decontam_score_viz,
    inputs={
        'decontam_scores': Collection[FeatureData[DecontamScore]],
        'table': Collection[FeatureTable[Frequency]]
    },
    parameters={
        'threshold':  Float,
        'weighted': Bool,
        'bin_size': Float
    },
    name='Generate a histogram representation of the scores',
    description='Creates histogram based on the output of decontam identify',
    input_descriptions={
        'decontam_scores': 'Output from decontam identify '
                           'to be visualized',
        'table': 'Raw OTU/ASV table that was used '
                 'as input to decontam-identify'
    },
    parameter_descriptions={
        'threshold': ('Select threshold cutoff for decontam algorithm scores'),
        'weighted': ('weight the decontam scores by their '
                     'associated read number'),
        'bin_size': ('Select bin size for the histogram')
    }
)

# Heirarchical Decontam format Pipeline
plugin.pipelines.register_function(
    function=decontam_identify_batches,
    inputs={'table': FeatureTable[Frequency]},
    parameters={'metadata': Metadata,
                'split_column': Str,
                'method': Str % Choices(_DECON_METHOD_OPT),
                'filter_empty_features': Bool,
                'freq_concentration_column': Str,
                'prev_control_column': Str,
                'prev_control_indicator': Str,
                'threshold': Float,
                'weighted': Bool,
                'bin_size': Float
                },
    outputs=[('batch_subset_tables', Collection[FeatureTable[Frequency]]),
             ('decontam_scores', Collection[FeatureData[DecontamScore]]),
             ('score_histograms', Visualization)
             ],
    input_descriptions={
        'table': ('ASV or OTU table which contaminate sequences '
                  'will be identified from')
    },
    parameter_descriptions={
        'metadata': ('metadata file indicating which samples in the '
                     'experiment are control samples, '
                     'assumes sample names in file correspond '
                     'to the `table` input parameter'),
        'split_column': (
            'input metadata columns that you wish to subset the ASV table by'
            'Note: Column names must be in quotes and delimited by a space'),
        'method': ('Select how to which method '
                   'to id contaminants with; '
                   'Prevalence: Utilizes control ASVs/OTUs '
                   'to identify contaminants, '
                   'Frequency: Utilizes sample concentration '
                   'information to identify contaminants, '
                   'Combined: Utilizes both Prevalence and '
                   'Frequency methods when identifying '
                   'contaminants'),
        'filter_empty_features': 'If true, features which are not present in '
                                 'a split feature table are dropped.',
        'freq_concentration_column': ('Input column name that has '
                                      'concentration information for '
                                      'the samples'),
        'prev_control_column': ('Input column name containing '
                                'experimental or control '
                                'sample metadata'),
        'prev_control_indicator': ('indicate the '
                                   'control sample identifier '
                                   '(e.g. "control" or "blank")'),
        'threshold': ('Select threshold cutoff for decontam algorithm scores'),
        'weighted': ('weight the decontam scores by their '
                     'associated read number'),
        'bin_size': ('Select bin size for the histogram')
    },
    output_descriptions={
        'batch_subset_tables': (
            'Directory where feature tables split based on metadata '
            'and parameter split_column values should be written.'),
        'decontam_scores': ('The resulting table of scores '
                            'from the decontam algorithm '
                            'which scores each ASV or OTU on '
                            'how likely they are to be a '
                            'contaminant sequence'),
        'score_histograms': (
            'The vizulaizer histograms for all decontam score objects '
            'generated from the pipeline')
    },
    name='Identify contaminants in Batch Mode',
    description=(
        'This method breaks an ASV table into '
        'batches based on the given metadata and '
        'identifies contaminant sequences from an '
        'OTU or ASV table and reports them to the user')
)

plugin.register_formats(DecontamScoreFormat, DecontamScoreDirFmt)
plugin.register_semantic_types(DecontamScore)
plugin.register_semantic_type_to_format(
    FeatureData[DecontamScore], DecontamScoreDirFmt)
importlib.import_module('q2_quality_control._transformer')<|MERGE_RESOLUTION|>--- conflicted
+++ resolved
@@ -8,11 +8,7 @@
 import importlib
 import q2_quality_control
 from qiime2.plugin import (Str, Plugin, Choices, Range, Float, Int, Bool,
-<<<<<<< HEAD
-                           MetadataColumn, Visualization,
-=======
                            Threads, MetadataColumn, Visualization,
->>>>>>> 0abf7459
                            Categorical, Citations, TypeMap,
                            TypeMatch, Metadata, Collection)
 from q2_types.feature_data import FeatureData, Sequence, Taxonomy
