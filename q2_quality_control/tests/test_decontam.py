--- conflicted
+++ resolved
@@ -121,7 +121,7 @@
 
 
 class TestRemove(TestPluginBase):
-    package = 'q2_quality_control.tests'
+        package = 'q2_quality_control.tests'
 
     def setUp(self):
         super().setUp()
@@ -141,54 +141,6 @@
             index=['abc', 'def', 'jkl', 'mno', 'pqr'],
             columns=['prev', 'p'])
 
-<<<<<<< HEAD
-        seq_removal_table = qiime2.Artifact.load(
-            self.get_data_path('expected/remove_contam_test_table.qza'))
-        self.seq_removal_asv_table = seq_removal_table.view(
-            qiime2.Metadata).to_dataframe()
-        seq_removal_rep_seqs = qiime2.Artifact.load(
-            self.get_data_path('expected/remove_contam_rep_seqs.qza'))
-        self.rep_seq_removal_table = \
-            seq_removal_rep_seqs.view(qiime2.Metadata)
-        seq_removal_rep_seq_decontam_scores = qiime2.Artifact.load(
-            self.get_data_path(
-                'expected/remove_contam_test_identify_scores.qza'))
-        self.rep_seq_decon_scores =  \
-            seq_removal_rep_seq_decontam_scores.view(qiime2.Metadata)
-
-    class TestRemove(TestPluginBase):
-        package = 'q2_quality_control.tests'
-
-        def setUp(self):
-            super().setUp()
-            table = qiime2.Artifact.load(
-                self.get_data_path('expected/decon_default_ASV_table.qza'))
-            self.asv_table = table.view(qiime2.Metadata).to_dataframe()
-            id_table = qiime2.Artifact.load(
-                self.get_data_path('expected/decon_default_score_table.qza'))
-            self.identify_table = id_table.view(qiime2.Metadata)
-
-        def test_remove(self):
-            exp_table = pd.read_csv(
-                self.get_data_path('expected/no-contaminant-asv-table.tsv'),
-                sep='\t', index_col=0)
-            output_asv_table = decontam_remove(
-                table=self.asv_table,
-                decontam_scores=self.identify_table,
-                threshold=0.1)
-            temp_table = output_asv_table.to_dataframe()
-            with tempfile.TemporaryDirectory() as temp_dir_name:
-                test_biom_fp = os.path.join(temp_dir_name, 'test_output.tsv')
-                expected_biom_fp = os.path.join(temp_dir_name,
-                                                'expected_output.tsv')
-                temp_table.to_csv(test_biom_fp, sep="\t")
-                exp_table.to_csv(expected_biom_fp, sep="\t")
-                with open(test_biom_fp) as fh:
-                    test_table = biom.Table.from_tsv(fh, None, None, None)
-                with open(expected_biom_fp) as th:
-                    expecter_table = biom.Table.from_tsv(th, None, None, None)
-                self.assertEqual(test_table, expecter_table)
-=======
     def test_remove(self):
         exp_table = pd.DataFrame(
             [[1, 2, 4, 5], [9, 10, 12, 13]],
@@ -253,7 +205,6 @@
 
         pdt.assert_series_equal(obs_seqs, exp_seqs)
         pdt.assert_frame_equal(obs_table, exp_table)
->>>>>>> bf1a7d9e
 
 
 class TestIdentify_mixed_names(TestPluginBase):
