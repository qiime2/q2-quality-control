# ----------------------------------------------------------------------------
# Copyright (c) 2017, QIIME 2 development team.
#
# Distributed under the terms of the Modified BSD License.
#
# The full license is in the file LICENSE, distributed with this software.
# ----------------------------------------------------------------------------

import q2_quality_control
from qiime2.plugin import Str, Plugin, Choices, Range, Float, Int
from q2_types.feature_data import FeatureData, Sequence
from q2_types.feature_table import FeatureTable, RelativeFrequency
from .quality_control import (
    exclude_seqs, evaluate_taxonomic_composition)
from ._utilities import _results_columns


plugin = Plugin(
    name='quality-control',
    version=q2_quality_control.__version__,
    website="https://github.com/qiime2/q2-quality-control",
    package='q2_quality_control',
    description=(
        'This QIIME 2 plugin supports methods for assessing and controlling '
        'the quality of feature and sequence data.'),
    short_description=(
        'Plugin for quality control of feature and sequence data.')
)


plugin.methods.register_function(
    function=exclude_seqs,
    inputs={'feature_sequences': FeatureData[Sequence],
            'reference_sequences': FeatureData[Sequence]},
    parameters={'method': Str % Choices(["blast", "vsearch", "blastn-short"]),
                'perc_identity': Float % Range(0.0, 1.0, inclusive_end=True),
                'evalue': Float,
<<<<<<< HEAD
                'threads': Int % Range(1, None)},
=======
                'perc_query_aligned': Float,
                'threads': Int},
>>>>>>> 6047459d
    outputs=[('sequence_hits', FeatureData[Sequence]),
             ('sequence_misses', FeatureData[Sequence])],
    input_descriptions={
        'feature_sequences': 'Sequences to test for exclusion',
        'reference_sequences': ('Reference sequences to align against feature '
                                'sequences')},
    parameter_descriptions={
        'method': ('Alignment method to use for matching feature sequences '
                   'against reference sequences'),
        'perc_identity': ('Reject match if percent identity to reference is '
<<<<<<< HEAD
                          'lower. (or if E value is higher than E value '
                          'threshold.)  Must be in range [0.0, 1.0]'),
        'evalue': ('BLAST expectation (E) value threshold for saving hits. '
                   'Reject if E value is higher than threshold (or '
                   'perc_identity is lower than identity threshold.)'),
        'threads': (
            'Number of jobs to execute. Only applies to vsearch method.'),
=======
                          'lower. Must be in range [0.0, 1.0]'),
        'evalue': 'BLAST expectation value (E) threshold for saving hits.',
        'perc_query_aligned': (
            'Percent of query sequence that must align to reference in order '
            'to be accepted as a hit.'),
        'threads': 'Number of jobs to execute if method == vsearch',
>>>>>>> 6047459d
    },
    output_descriptions={
        'sequence_hits': (
            'Subset of feature sequences that align to reference sequences'),
        'sequence_misses': (
            'Subset of feature sequences that do not align to reference '
            'sequences')
    },
    name='Exclude sequences by alignment',
    description=(
        'This method aligns feature sequences to a set of reference sequences '
        'to identify sequences that hit/miss the reference within a specified '
        'percent identity. This method could be used to define a positive '
        'filter, e.g., extract only feature sequences that align to a certain '
        'clade of bacteria; or to define a negative filter, e.g., identify '
        'sequences that align to contaminant or human DNA sequences that '
        'should be excluded from subsequent analyses. Note that filtering is '
        'performed based on both the perc_identity threshold and E value (the '
        'latter only if method==BLAST). Set E value to a higher value or '
        'perc_identity==0 to disable one or the other filtering method.')
)

plugin.visualizers.register_function(
    function=evaluate_taxonomic_composition,
    inputs={'expected_features': FeatureTable[RelativeFrequency],
            'observed_features': FeatureTable[RelativeFrequency]},
    parameters={'depth': Int,
                'palette': Str % Choices([
                    'Set1', 'Set2', 'Set3', 'Pastel1', 'Pastel2', 'Paired',
                    'Accent', 'Dark2', 'tab10', 'tab20', 'tab20b', 'tab20c',
                    'viridis', 'plasma', 'inferno', 'magma', 'terrain',
                    'rainbow']),
                'yvals': Str},
    input_descriptions={
        'expected_features': 'Expected feature compositions',
        'observed_features': 'Observed feature compositions'},
    parameter_descriptions={
        'depth': ("Maximum depth of semicolon-delimited taxonomic ranks to "
                  "test (e.g., 1 = root, 7 = species for the greengenes "
                  "reference sequence database)."),
        'palette': "Color palette to utilize for plotting.",
        'yvals': ("Comma-separated list of accuracy metrics to plot on score "
                  "plots. Enclose in quotes and do not type spaces between "
                  "values. Must be one more more of [{0}].".format(
                    ','.join(_results_columns())))},
    name='Evaluate expected vs. observed taxonomic composition of samples',
    description=(
        "This visualizer compares the feature composition of pairs of "
        "observed and expected samples containing the same sample ID in two "
        "separate feature tables. Typically, this feature composition will be "
        "taxonomy classifications or other semicolon-delimited feature "
        "annotations. Taxon accuracy rate, taxon detection rate, and linear "
        "regression scores between expected and observed observations are "
        "calculated at each semicolon-delimited rank, and plots of per-level "
        "accuracy and observation correlations are plotted. A histogram of "
        "distance between false positive observations and the nearest "
        "expected feature is also generated, where distance equals the number "
        "of rank differences between the observed feature and the nearest "
        "common lineage in the expected feature. This visualizer is most "
        "suitable for testing per-run data quality on sequencing runs that "
        "contain mock communities or other samples with known composition. "
        "Also suitable for sanity checks of bioinformatic pipeline "
        "performance.")
)<|MERGE_RESOLUTION|>--- conflicted
+++ resolved
@@ -35,12 +35,8 @@
     parameters={'method': Str % Choices(["blast", "vsearch", "blastn-short"]),
                 'perc_identity': Float % Range(0.0, 1.0, inclusive_end=True),
                 'evalue': Float,
-<<<<<<< HEAD
+                'perc_query_aligned': Float,
                 'threads': Int % Range(1, None)},
-=======
-                'perc_query_aligned': Float,
-                'threads': Int},
->>>>>>> 6047459d
     outputs=[('sequence_hits', FeatureData[Sequence]),
              ('sequence_misses', FeatureData[Sequence])],
     input_descriptions={
@@ -51,22 +47,14 @@
         'method': ('Alignment method to use for matching feature sequences '
                    'against reference sequences'),
         'perc_identity': ('Reject match if percent identity to reference is '
-<<<<<<< HEAD
-                          'lower. (or if E value is higher than E value '
-                          'threshold.)  Must be in range [0.0, 1.0]'),
+                          'lower. Must be in range [0.0, 1.0]'),
         'evalue': ('BLAST expectation (E) value threshold for saving hits. '
-                   'Reject if E value is higher than threshold (or '
-                   'perc_identity is lower than identity threshold.)'),
-        'threads': (
-            'Number of jobs to execute. Only applies to vsearch method.'),
-=======
-                          'lower. Must be in range [0.0, 1.0]'),
-        'evalue': 'BLAST expectation value (E) threshold for saving hits.',
+                   'Reject if E value is higher than threshold.'),
         'perc_query_aligned': (
             'Percent of query sequence that must align to reference in order '
             'to be accepted as a hit.'),
-        'threads': 'Number of jobs to execute if method == vsearch',
->>>>>>> 6047459d
+        'threads': (
+            'Number of jobs to execute. Only applies to vsearch method.'),
     },
     output_descriptions={
         'sequence_hits': (
@@ -79,14 +67,16 @@
     description=(
         'This method aligns feature sequences to a set of reference sequences '
         'to identify sequences that hit/miss the reference within a specified '
-        'percent identity. This method could be used to define a positive '
-        'filter, e.g., extract only feature sequences that align to a certain '
-        'clade of bacteria; or to define a negative filter, e.g., identify '
-        'sequences that align to contaminant or human DNA sequences that '
-        'should be excluded from subsequent analyses. Note that filtering is '
-        'performed based on both the perc_identity threshold and E value (the '
-        'latter only if method==BLAST). Set E value to a higher value or '
-        'perc_identity==0 to disable one or the other filtering method.')
+        'perc_identity, evalue, and perc_query_aligned. This method could '
+        'be used to define a positive filter, e.g., extract only feature '
+        'sequences that align to a certain clade of bacteria; or to define a '
+        'negative filter, e.g., identify sequences that align to contaminant '
+        'or human DNA sequences that should be excluded from subsequent '
+        'analyses. Note that filtering is performed based on the '
+        'perc_identity, perc_query_aligned, and E value thresholds (the '
+        'latter only if method==BLAST). Set E value to a higher value, '
+        'perc_identity==0, and/or perc_query_aligned==0 to disable the other '
+        'filtering thresholds as necessary.')
 )
 
 plugin.visualizers.register_function(
