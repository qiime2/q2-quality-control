--- conflicted
+++ resolved
@@ -360,17 +360,11 @@
 plugin.methods.register_function(
     function=decontam_remove,
     inputs={'decontam_scores': FeatureData[DecontamScore],
-<<<<<<< HEAD
-            'table': FeatureTable[Frequency]},
-    parameters={'threshold': Float % Range(0.0, 1.0, inclusive_end=True)},
-    outputs=[('filtered_table', FeatureTable[Frequency])],
-=======
             'table': FeatureTable[Frequency],
             'rep_seqs': FeatureData[Sequence]},
-    parameters={'threshold': Float},
+    parameters={'threshold': Float % Range(0.0, 1.0, inclusive_end=True)},
     outputs=[('filtered_table', FeatureTable[Frequency]),
              ('filtered_rep_seqs', FeatureData[Sequence])],
->>>>>>> bf1a7d9e
     input_descriptions={
         'decontam_scores': ('Pre-feature decontam scores.'),
         'table': ('Feature table from which contaminants will be removed.'),
@@ -443,15 +437,10 @@
              ('score_histograms', Visualization)
              ],
     input_descriptions={
-<<<<<<< HEAD
-        'table': ('ASV or OTU table which contaminate sequences '
+        'table': ('Feature table which contaminate sequences '
                   'will be identified from'),
         'rep_seqs': ('Representative Sequences table which contaminate '
                      'seqeunces will be removed from')
-=======
-        'table': ('Feature table which contaminate sequences '
-                  'will be identified from')
->>>>>>> bf1a7d9e
     },
     parameter_descriptions={
         'metadata': ('metadata file indicating which samples in the '
